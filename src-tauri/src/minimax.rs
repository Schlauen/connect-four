use rand::seq::*;
<<<<<<< HEAD
use std::{iter::Iterator, time::Instant};
=======
use std::{cmp::min, iter::Iterator, time::Instant};
>>>>>>> 741d13ed
use ordered_float::NotNan;

pub const MAX_SCORE:f32 = 127.;
pub const MIN_SCORE:f32 = -127.;

<<<<<<< HEAD
=======
pub const MAX_ACTION_COUNT:usize = 7;
>>>>>>> 741d13ed
const LAMBDA:f32 = 0.95;

/// Implemented methods should in general not call each other.
/// State should be persisted and invalidated if necessary
pub trait Environment {
    /// Evaluate the current environment state by a score ranging from -127. to +127.
    /// Note that this function is called for each state which is to be evaluated. 
    /// It is advisable to highly optimize it for fast execution times.
    fn evaluate(&mut self) -> f32;
    
    /// Returns all valid moves an agent can take in the current environment state.
    /// If an empty list is returned, `self.finished()` must yield true.
    /// An action is identified by a usize.  
    fn actions(&self) -> Vec<usize>;

    /// Changes the environment state
    fn apply(&mut self, action:&usize);

    /// Reverts the action taken. May panic if action was not taken
    fn revert(&mut self, action:&usize);

    /// Determines if the Environment is in a final state. If that is the case, no more actions can be performed.
    fn is_finished(&mut self) -> bool;

    /// Toggles the current player between minimizer and maximizer
    fn swap_players(&mut self);
}

pub struct StateEvaluation {
    pub best_action:Option<usize>,
    pub ops_count:u32,
    pub score:f32
}

pub fn minimize(env:&mut impl Environment, time_limit_millis:u128, randomized:bool) -> Option<StateEvaluation> {
<<<<<<< HEAD
    return eval(env, time_limit_millis, randomized, -1.0);
} 

pub fn maximize(env:&mut impl Environment, time_limit_millis:u128, randomized:bool) -> Option<StateEvaluation> {
    return eval(env, time_limit_millis, randomized, 1.0);
}

=======
    return f(env, time_limit_millis, randomized, -1.0);
} 

pub fn maximize(env:&mut impl Environment, time_limit_millis:u128, randomized:bool) -> Option<StateEvaluation> {
    return f(env, time_limit_millis, randomized, 1.0);
}

#[derive(PartialEq, Eq, PartialOrd, Ord, Clone, Copy, Debug)]
enum EvalState {
    UNKNOWN,
    CUT,
    EXPLOITED,    
}


>>>>>>> 741d13ed
#[derive(Clone, Copy)]
struct ActionEvaluation {
    action:usize,
    score:f32,
<<<<<<< HEAD
    exploited:bool,
}

fn eval(env:&mut impl Environment, time_limit_millis:u128, randomized:bool, player:f32) -> Option<StateEvaluation> {
=======
    exploited:EvalState,
}

fn f(env:&mut impl Environment, time_limit_millis:u128, randomized:bool, player:f32) -> Option<StateEvaluation> {
>>>>>>> 741d13ed
    if time_limit_millis == 0 || env.is_finished() {
        return None;
    }
    let mut level:u8 = 0;

    let mut actions:Vec<ActionEvaluation> = env.actions().iter().map(|action| ActionEvaluation{
        action:*action, 
        score:MIN_SCORE, 
<<<<<<< HEAD
        exploited:false
=======
        exploited:EvalState::UNKNOWN
>>>>>>> 741d13ed
    }).collect();

    let now = Instant::now();
    let mut unexploited = true;
    while unexploited && now.elapsed().as_millis() < time_limit_millis {
<<<<<<< HEAD
        let mut all_exploited = true;
        let mut max_value = MIN_SCORE;
        actions.iter_mut()
        .for_each(|action_eval| {
            if !action_eval.exploited {
                env.apply(&action_eval.action);
                let (score, exploited) = deepen(env, -max_value, level, -player); 
                
                action_eval.score = score;
                action_eval.exploited = exploited;
                all_exploited &= exploited;
                
                if action_eval.score > max_value {
                    max_value = action_eval.score;
                }
                env.revert(&action_eval.action);
=======
        let mut accum_eval_state = EvalState::EXPLOITED;
        let mut max_value = MIN_SCORE;
        actions.iter_mut()
        .for_each(|action_eval| {
            match action_eval.exploited {
                EvalState::EXPLOITED => {},
                EvalState::CUT | EvalState::UNKNOWN => {
                    env.apply(&action_eval.action);
                    let (score, exploited) = ff(env, -max_value, level, -player); 
                    
                    action_eval.score = score;
                    action_eval.exploited = exploited;
                    accum_eval_state = min(exploited, accum_eval_state);
                    
                    if action_eval.score > max_value {
                        max_value = action_eval.score;
                    }
                    env.revert(&action_eval.action);
                }
>>>>>>> 741d13ed
            }
        });
        actions.sort_by_key(|v| NotNan::new(-v.score).unwrap());
        level += 1;

<<<<<<< HEAD
        unexploited = !all_exploited;
=======
        match accum_eval_state {
            EvalState::EXPLOITED => unexploited = false,
            EvalState::CUT | EvalState::UNKNOWN => {}
        }
>>>>>>> 741d13ed
    }

    let best_move: Option<ActionEvaluation> = match randomized {
        true => actions.choose_weighted(&mut rand::thread_rng(),|i| i.score).ok().map(|i| *i),
        false => actions.into_iter().max_by_key(|i| NotNan::new(i.score).unwrap())
    };

    Option::Some(StateEvaluation {
        best_action:best_move.map(|i| i.action),
        ops_count:1,
        score:player*best_move.map_or(MIN_SCORE, |i| i.score)
    })
}

<<<<<<< HEAD
fn deepen(env:&mut impl Environment, b:f32, level:u8, player:f32) -> (f32, bool) {
    if level == 0 {
        return (-player*env.evaluate(), env.is_finished());
    }

    if env.is_finished() {
        return (-player*env.evaluate(), true);
=======
fn ff(env:&mut impl Environment, b:f32, level:u8, player:f32) -> (f32, EvalState) {
    if level == 0 {
        return (
            -player*env.evaluate(), 
            match env.is_finished() {
                true => EvalState::EXPLOITED,
                false => EvalState::UNKNOWN
            }
        );
    }

    if env.is_finished() {
        return (-player*env.evaluate(), EvalState::EXPLOITED);
>>>>>>> 741d13ed
    }

    env.swap_players();
    
    // current player can achieve at least this score (or higher)
    let mut max_score = MIN_SCORE;

    let actions = env.actions();
<<<<<<< HEAD
    let mut all_exploited = true;
    
    for action in actions {
        env.apply(&action);
        let (score, exploited) = deepen(env, -max_score, level - 1, -player);

        all_exploited &= exploited;
=======
    let mut accum_eval_state: EvalState = EvalState::EXPLOITED;
    
    for action in actions {
        env.apply(&action);
        let (score, eval_state) = ff(env, -max_score, level - 1, -player);

        accum_eval_state = min(accum_eval_state, eval_state);
>>>>>>> 741d13ed

        env.revert(&action);

        if score > max_score {
            max_score = score;
            if max_score >= b {
                // found a better move than the opponent's best move.
                // Hence, the opponent won't let the current situation happen and branch can be pruned for the current level
                env.swap_players();
<<<<<<< HEAD
                return (MIN_SCORE, all_exploited);
=======
                return (MIN_SCORE, accum_eval_state);
>>>>>>> 741d13ed
            }
        }
    }

    env.swap_players();
<<<<<<< HEAD
    (-LAMBDA*max_score, all_exploited)
=======
    (-LAMBDA*max_score, accum_eval_state)
}

fn ordered_actions(env:&mut impl Environment, player:f32) -> Vec<usize> {
    let mut actions = env.actions();
    actions.sort_by_key(|action| {
        env.apply(&action);
        let value = -player*env.evaluate();
        env.revert(&action);
        NotNan::new(value).unwrap()
    });
    actions
>>>>>>> 741d13ed
}

#[cfg(test)]
mod tests {
    use float_cmp::assert_approx_eq;
    use indextree::{Arena, NodeId};
    use rand::prelude::*;
    use super::*;

    #[test]
    fn test_order() {
        assert_eq!(min(EvalState::EXPLOITED, EvalState::CUT), EvalState::CUT);
        assert_eq!(min(EvalState::UNKNOWN, EvalState::CUT), EvalState::UNKNOWN);
        assert_eq!(min(EvalState::UNKNOWN, EvalState::EXPLOITED), EvalState::UNKNOWN);
        
    }

    struct Game {
        arena:Arena<f32>,
        state:NodeId,
    }
    
    impl Environment for Game {
        fn evaluate(&mut self) -> f32 {
            *self.arena.get(self.state).unwrap().get()
        }
     
        fn apply(&mut self, action:&usize) {
            self.state = self.state.children(&self.arena).skip(*action).next().unwrap();
        }
     
        fn revert(&mut self, _action:&usize) {
            self.state = self.state.ancestors(&self.arena).skip(1).next().unwrap();
        }
     
        fn is_finished(&mut self) -> bool {
            self.state.children(&self.arena).next().is_none()
        }
        
        fn actions(&self) -> Vec<usize> {
            self.state.children(&self.arena).enumerate().map(|(i, _)| i).collect()
        }
        
        fn swap_players(&mut self) { }
    }

    #[test]
    fn simple_case() {      
        let mut arena = Arena::new();

        let root = arena.new_node(0.0);
        root.append_value(10.0, &mut arena);
        root.append_value(-5.0, &mut arena);

        let mut game = Game {
            arena:arena,
            state:root,
        };

        // maximizer
<<<<<<< HEAD
        assert_approx_eq!(f32, 9.5, -deepen(&mut game, MAX_SCORE, 10, 1.0).0, ulps=2);

        // minimizer
        assert_approx_eq!(f32, -4.75, deepen(&mut game, MAX_SCORE, 10, -1.0).0, ulps=2);
=======
        assert_approx_eq!(f32, 9.5, -ff(&mut game, MAX_SCORE, 10, 1.0).0, ulps=2);

        // minimizer
        assert_approx_eq!(f32, -4.75, ff(&mut game, MAX_SCORE, 10, -1.0).0, ulps=2);
>>>>>>> 741d13ed

        assert_approx_eq!(f32, 10., maximize(&mut game, 10, false).unwrap().score, ulps=2);
        assert_approx_eq!(f32, -5., minimize(&mut game, 10, false).unwrap().score, ulps=2);
    }

    #[test]
    fn case_2() {
        let mut arena = Arena::new();
        
        let aa = arena.new_node(0.0);
        aa.append_value(10., &mut arena);
        aa.append_value(-5., &mut arena);
        aa.append_value(3., &mut arena);

        let ab = arena.new_node(0.);
        ab.append_value(-6., &mut arena);
        ab.append_value(15., &mut arena);
        ab.append_value(random(), &mut arena);

        let a = arena.new_node(0.);
        a.append(aa, &mut arena);
        a.append(ab, &mut arena);

        let mut game = Game {
            arena:arena,
            state:a,
        };

        // maximizer
<<<<<<< HEAD
        assert_approx_eq!(f32, -4.5125, -deepen(&mut game, MAX_SCORE, 10, 1.0).0, ulps=2);

        // minimizer
        assert_approx_eq!(f32, 9.025, deepen(&mut game, MAX_SCORE, 10, -1.0).0, ulps=2);
=======
        assert_approx_eq!(f32, -4.5125, -ff(&mut game, MAX_SCORE, 10, 1.0).0, ulps=2);

        // minimizer
        assert_approx_eq!(f32, 9.025, ff(&mut game, MAX_SCORE, 10, -1.0).0, ulps=2);
>>>>>>> 741d13ed

        assert_approx_eq!(f32, -4.75, maximize(&mut game, 10, false).unwrap().score);
        assert_approx_eq!(f32, 9.5, minimize(&mut game, 10, false).unwrap().score);
    }

    #[test]
    fn case_3() {
        let mut arena = Arena::new();

<<<<<<< HEAD
        //           a                       b
        //     +-----+-----+           +-----+-----+
        //     |           |           |           |
        //     aa          ab          ba          bb
        // +---+---+   +---+---+   +---+---+   +---+---+
        // |   |   |   |   |   |   |   |   |   |   |   |
        // 1  -5   3  -6   15  ?   10  12  3   13  ?   ? 
=======
        //           a                       b                       c
        //     +-----+-----+           +-----+-----+           +-----+-----+
        //     |           |           |           |           |           |
        //     aa          ab          ba          bb          ca          cb
        // +---+---+   +---+---+   +---+---+   +---+---+   +---+---+   +---+---+
        // |   |   |   |   |   |   |   |   |   |   |   |   |   |   |   |   |   |
        // 1  -5   3  -6   15  ?   10  12  3   13  ?   ?   10  12  3   13  ?   ? 
>>>>>>> 741d13ed
        
        let aa = arena.new_node(0.);
        aa.append_value(10., &mut arena);
        aa.append_value(-5., &mut arena);
        aa.append_value(3., &mut arena);

        let ab = arena.new_node(0.);
        ab.append_value(-6., &mut arena);
        ab.append_value(15., &mut arena);
        ab.append_value(random(), &mut arena);

        let a = arena.new_node(0.);
        a.append(aa, &mut arena);
        a.append(ab, &mut arena);

        let ba = arena.new_node(0.);
        ba.append_value(10., &mut arena);
        ba.append_value(12., &mut arena);
        ba.append_value(3., &mut arena);

        let bb = arena.new_node(0.);
        bb.append_value(13., &mut arena);
        bb.append_value(random(), &mut arena);
        bb.append_value(random(), &mut arena);

        let b = arena.new_node(0.);
        b.append(ba, &mut arena);
        b.append(bb, &mut arena);

        let root = arena.new_node(0.);
        root.append(a, &mut arena);
        root.append(b, &mut arena);
        root.append(c, &mut arena);

        let mut game = Game {
            arena:arena,
            state:root,
        };

<<<<<<< HEAD
        assert_approx_eq!(f32, 10.2885, -deepen(&mut game, MAX_SCORE, 10, 1.0).0, ulps=2);
=======
        assert_approx_eq!(f32, 10.2885, -ff(&mut game, MAX_SCORE, 10, 1.0).0, ulps=2);
>>>>>>> 741d13ed
        let res = maximize(&mut game, 1000, false).unwrap();
        println!("{:?}", res.ops_count);
        assert_approx_eq!(f32, 10.83, res.score);
    }
}<|MERGE_RESOLUTION|>--- conflicted
+++ resolved
@@ -1,18 +1,10 @@
-use rand::seq::*;
-<<<<<<< HEAD
-use std::{iter::Iterator, time::Instant};
-=======
+use rand::{seq::*, Rng};
 use std::{cmp::min, iter::Iterator, time::Instant};
->>>>>>> 741d13ed
 use ordered_float::NotNan;
 
 pub const MAX_SCORE:f32 = 127.;
 pub const MIN_SCORE:f32 = -127.;
 
-<<<<<<< HEAD
-=======
-pub const MAX_ACTION_COUNT:usize = 7;
->>>>>>> 741d13ed
 const LAMBDA:f32 = 0.95;
 
 /// Implemented methods should in general not call each other.
@@ -48,7 +40,6 @@
 }
 
 pub fn minimize(env:&mut impl Environment, time_limit_millis:u128, randomized:bool) -> Option<StateEvaluation> {
-<<<<<<< HEAD
     return eval(env, time_limit_millis, randomized, -1.0);
 } 
 
@@ -56,38 +47,14 @@
     return eval(env, time_limit_millis, randomized, 1.0);
 }
 
-=======
-    return f(env, time_limit_millis, randomized, -1.0);
-} 
-
-pub fn maximize(env:&mut impl Environment, time_limit_millis:u128, randomized:bool) -> Option<StateEvaluation> {
-    return f(env, time_limit_millis, randomized, 1.0);
-}
-
-#[derive(PartialEq, Eq, PartialOrd, Ord, Clone, Copy, Debug)]
-enum EvalState {
-    UNKNOWN,
-    CUT,
-    EXPLOITED,    
-}
-
-
->>>>>>> 741d13ed
 #[derive(Clone, Copy)]
 struct ActionEvaluation {
     action:usize,
     score:f32,
-<<<<<<< HEAD
     exploited:bool,
 }
 
 fn eval(env:&mut impl Environment, time_limit_millis:u128, randomized:bool, player:f32) -> Option<StateEvaluation> {
-=======
-    exploited:EvalState,
-}
-
-fn f(env:&mut impl Environment, time_limit_millis:u128, randomized:bool, player:f32) -> Option<StateEvaluation> {
->>>>>>> 741d13ed
     if time_limit_millis == 0 || env.is_finished() {
         return None;
     }
@@ -96,17 +63,12 @@
     let mut actions:Vec<ActionEvaluation> = env.actions().iter().map(|action| ActionEvaluation{
         action:*action, 
         score:MIN_SCORE, 
-<<<<<<< HEAD
         exploited:false
-=======
-        exploited:EvalState::UNKNOWN
->>>>>>> 741d13ed
     }).collect();
 
     let now = Instant::now();
     let mut unexploited = true;
     while unexploited && now.elapsed().as_millis() < time_limit_millis {
-<<<<<<< HEAD
         let mut all_exploited = true;
         let mut max_value = MIN_SCORE;
         actions.iter_mut()
@@ -123,44 +85,21 @@
                     max_value = action_eval.score;
                 }
                 env.revert(&action_eval.action);
-=======
-        let mut accum_eval_state = EvalState::EXPLOITED;
-        let mut max_value = MIN_SCORE;
-        actions.iter_mut()
-        .for_each(|action_eval| {
-            match action_eval.exploited {
-                EvalState::EXPLOITED => {},
-                EvalState::CUT | EvalState::UNKNOWN => {
-                    env.apply(&action_eval.action);
-                    let (score, exploited) = ff(env, -max_value, level, -player); 
-                    
-                    action_eval.score = score;
-                    action_eval.exploited = exploited;
-                    accum_eval_state = min(exploited, accum_eval_state);
-                    
-                    if action_eval.score > max_value {
-                        max_value = action_eval.score;
-                    }
-                    env.revert(&action_eval.action);
-                }
->>>>>>> 741d13ed
             }
         });
         actions.sort_by_key(|v| NotNan::new(-v.score).unwrap());
         level += 1;
-
-<<<<<<< HEAD
+        
         unexploited = !all_exploited;
-=======
-        match accum_eval_state {
-            EvalState::EXPLOITED => unexploited = false,
-            EvalState::CUT | EvalState::UNKNOWN => {}
-        }
->>>>>>> 741d13ed
     }
 
     let best_move: Option<ActionEvaluation> = match randomized {
-        true => actions.choose_weighted(&mut rand::thread_rng(),|i| i.score).ok().map(|i| *i),
+        true => {
+            let mut rng = rand::thread_rng();
+            actions.into_iter().max_by_key(|i| {
+                NotNan::new(i.score * rng.gen_range(0.8..1.2)).unwrap()
+            })
+        },
         false => actions.into_iter().max_by_key(|i| NotNan::new(i.score).unwrap())
     };
 
@@ -171,7 +110,6 @@
     })
 }
 
-<<<<<<< HEAD
 fn deepen(env:&mut impl Environment, b:f32, level:u8, player:f32) -> (f32, bool) {
     if level == 0 {
         return (-player*env.evaluate(), env.is_finished());
@@ -179,21 +117,6 @@
 
     if env.is_finished() {
         return (-player*env.evaluate(), true);
-=======
-fn ff(env:&mut impl Environment, b:f32, level:u8, player:f32) -> (f32, EvalState) {
-    if level == 0 {
-        return (
-            -player*env.evaluate(), 
-            match env.is_finished() {
-                true => EvalState::EXPLOITED,
-                false => EvalState::UNKNOWN
-            }
-        );
-    }
-
-    if env.is_finished() {
-        return (-player*env.evaluate(), EvalState::EXPLOITED);
->>>>>>> 741d13ed
     }
 
     env.swap_players();
@@ -202,7 +125,6 @@
     let mut max_score = MIN_SCORE;
 
     let actions = env.actions();
-<<<<<<< HEAD
     let mut all_exploited = true;
     
     for action in actions {
@@ -210,15 +132,6 @@
         let (score, exploited) = deepen(env, -max_score, level - 1, -player);
 
         all_exploited &= exploited;
-=======
-    let mut accum_eval_state: EvalState = EvalState::EXPLOITED;
-    
-    for action in actions {
-        env.apply(&action);
-        let (score, eval_state) = ff(env, -max_score, level - 1, -player);
-
-        accum_eval_state = min(accum_eval_state, eval_state);
->>>>>>> 741d13ed
 
         env.revert(&action);
 
@@ -228,32 +141,13 @@
                 // found a better move than the opponent's best move.
                 // Hence, the opponent won't let the current situation happen and branch can be pruned for the current level
                 env.swap_players();
-<<<<<<< HEAD
                 return (MIN_SCORE, all_exploited);
-=======
-                return (MIN_SCORE, accum_eval_state);
->>>>>>> 741d13ed
             }
         }
     }
 
     env.swap_players();
-<<<<<<< HEAD
     (-LAMBDA*max_score, all_exploited)
-=======
-    (-LAMBDA*max_score, accum_eval_state)
-}
-
-fn ordered_actions(env:&mut impl Environment, player:f32) -> Vec<usize> {
-    let mut actions = env.actions();
-    actions.sort_by_key(|action| {
-        env.apply(&action);
-        let value = -player*env.evaluate();
-        env.revert(&action);
-        NotNan::new(value).unwrap()
-    });
-    actions
->>>>>>> 741d13ed
 }
 
 #[cfg(test)]
@@ -263,14 +157,6 @@
     use rand::prelude::*;
     use super::*;
 
-    #[test]
-    fn test_order() {
-        assert_eq!(min(EvalState::EXPLOITED, EvalState::CUT), EvalState::CUT);
-        assert_eq!(min(EvalState::UNKNOWN, EvalState::CUT), EvalState::UNKNOWN);
-        assert_eq!(min(EvalState::UNKNOWN, EvalState::EXPLOITED), EvalState::UNKNOWN);
-        
-    }
-
     struct Game {
         arena:Arena<f32>,
         state:NodeId,
@@ -314,17 +200,10 @@
         };
 
         // maximizer
-<<<<<<< HEAD
         assert_approx_eq!(f32, 9.5, -deepen(&mut game, MAX_SCORE, 10, 1.0).0, ulps=2);
 
         // minimizer
         assert_approx_eq!(f32, -4.75, deepen(&mut game, MAX_SCORE, 10, -1.0).0, ulps=2);
-=======
-        assert_approx_eq!(f32, 9.5, -ff(&mut game, MAX_SCORE, 10, 1.0).0, ulps=2);
-
-        // minimizer
-        assert_approx_eq!(f32, -4.75, ff(&mut game, MAX_SCORE, 10, -1.0).0, ulps=2);
->>>>>>> 741d13ed
 
         assert_approx_eq!(f32, 10., maximize(&mut game, 10, false).unwrap().score, ulps=2);
         assert_approx_eq!(f32, -5., minimize(&mut game, 10, false).unwrap().score, ulps=2);
@@ -354,17 +233,10 @@
         };
 
         // maximizer
-<<<<<<< HEAD
         assert_approx_eq!(f32, -4.5125, -deepen(&mut game, MAX_SCORE, 10, 1.0).0, ulps=2);
 
         // minimizer
         assert_approx_eq!(f32, 9.025, deepen(&mut game, MAX_SCORE, 10, -1.0).0, ulps=2);
-=======
-        assert_approx_eq!(f32, -4.5125, -ff(&mut game, MAX_SCORE, 10, 1.0).0, ulps=2);
-
-        // minimizer
-        assert_approx_eq!(f32, 9.025, ff(&mut game, MAX_SCORE, 10, -1.0).0, ulps=2);
->>>>>>> 741d13ed
 
         assert_approx_eq!(f32, -4.75, maximize(&mut game, 10, false).unwrap().score);
         assert_approx_eq!(f32, 9.5, minimize(&mut game, 10, false).unwrap().score);
@@ -374,7 +246,6 @@
     fn case_3() {
         let mut arena = Arena::new();
 
-<<<<<<< HEAD
         //           a                       b
         //     +-----+-----+           +-----+-----+
         //     |           |           |           |
@@ -382,15 +253,6 @@
         // +---+---+   +---+---+   +---+---+   +---+---+
         // |   |   |   |   |   |   |   |   |   |   |   |
         // 1  -5   3  -6   15  ?   10  12  3   13  ?   ? 
-=======
-        //           a                       b                       c
-        //     +-----+-----+           +-----+-----+           +-----+-----+
-        //     |           |           |           |           |           |
-        //     aa          ab          ba          bb          ca          cb
-        // +---+---+   +---+---+   +---+---+   +---+---+   +---+---+   +---+---+
-        // |   |   |   |   |   |   |   |   |   |   |   |   |   |   |   |   |   |
-        // 1  -5   3  -6   15  ?   10  12  3   13  ?   ?   10  12  3   13  ?   ? 
->>>>>>> 741d13ed
         
         let aa = arena.new_node(0.);
         aa.append_value(10., &mut arena);
@@ -423,18 +285,13 @@
         let root = arena.new_node(0.);
         root.append(a, &mut arena);
         root.append(b, &mut arena);
-        root.append(c, &mut arena);
 
         let mut game = Game {
             arena:arena,
             state:root,
         };
 
-<<<<<<< HEAD
         assert_approx_eq!(f32, 10.2885, -deepen(&mut game, MAX_SCORE, 10, 1.0).0, ulps=2);
-=======
-        assert_approx_eq!(f32, 10.2885, -ff(&mut game, MAX_SCORE, 10, 1.0).0, ulps=2);
->>>>>>> 741d13ed
         let res = maximize(&mut game, 1000, false).unwrap();
         println!("{:?}", res.ops_count);
         assert_approx_eq!(f32, 10.83, res.score);
